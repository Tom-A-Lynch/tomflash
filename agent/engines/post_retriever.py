--- conflicted
+++ resolved
@@ -1,14 +1,3 @@
-<<<<<<< HEAD
-# Post Retrieval
-# Objective: Retrieves all recent posts that would appear on timeline
-
-# Outputs:
-# Timeline posts used by short-term memory
-
-# THIS IS WHERE WE WANT TO IMPLEMENT TWITTER POST RETRIEVAL AKA TIMELINE OR SEARCHES ETC WAHTEVER YOU WANT
-# YOU CAN REMOVE OR REPLACE ALL THE CODE BELOW WITH YOUR OWN TWITTER API CODE
-=======
->>>>>>> 1227e05a
 import requests
 from typing import List, Dict
 from sqlalchemy.orm import Session
@@ -59,7 +48,6 @@
         "image_path": post.image_path,
         "tweet_id": post.tweet_id,
     }
-
 
 def format_post_list(posts) -> str:
     """
@@ -120,198 +108,7 @@
         return [item["title"] for item in news_items[:5]]
     return []
 
-def parse_tweet_data(tweet_data):
-    try:
-        all_tweets_info = []
-        entries = tweet_data['data']['home']['home_timeline_urt']['instructions'][0]['entries']
-        
-        for entry in entries:
-            # Extract entry ID (format is usually "tweet-123456789")
-            entry_id = entry.get('entryId', '')
-            # Clean the entry_id to get just the number
-            tweet_id = entry_id.replace('tweet-', '') if entry_id.startswith('tweet-') else None
-            
-            # Skip if not a tweet (like promoted content)
-            if 'itemContent' not in entry.get('content', {}) or \
-               'tweet_results' not in entry.get('content', {}).get('itemContent', {}):
-                continue
-                
-            # Extract tweet information
-            tweet_info = entry['content']['itemContent']['tweet_results'].get('result')
-            if not tweet_info:
-                continue
-                
-            try:
-                # Get user information
-                user_info = tweet_info['core']['user_results']['result']['legacy']
-                
-                # Get tweet details
-                tweet_details = tweet_info['legacy']
-                
-                # Create a readable format
-                readable_format = {
-                    "Tweet ID": tweet_id or tweet_details.get('id_str'),  # Use entry_id or fallback to id_str
-                    "Entry ID": entry_id,  # Original entry ID
-                    "Tweet Information": {
-                        "text": tweet_details['full_text'],
-                        "created_at": tweet_details['created_at'],
-                        "likes": tweet_details['favorite_count'],
-                        "retweets": tweet_details['retweet_count'],
-                        "replies": tweet_details['reply_count'],
-                        "language": tweet_details['lang'],
-                        "tweet_id": tweet_details['id_str']
-                    },
-                    "Author Information": {
-                        "name": user_info['name'],
-                        "username": user_info['screen_name'],
-                        "followers": user_info['followers_count'],
-                        "following": user_info['friends_count'],
-                        "account_created": user_info['created_at'],
-                        "profile_image": user_info['profile_image_url_https']
-                    },
-                    "Tweet Metrics": {
-                        "views": tweet_info.get('views', {}).get('count', '0'),
-                        "bookmarks": tweet_details.get('bookmark_count', 0)
-                    }
-                }
-                if tweet_details['favorite_count'] > 20 and user_info['followers_count'] > 300 and tweet_details['reply_count'] > 3:
-                    all_tweets_info.append(readable_format)
-            except KeyError as e:
-                continue
-                
-        return all_tweets_info
-            
-    except KeyError as e:
-        return f"Error parsing data: {e}"
-
-<<<<<<< HEAD
-def get_root_tweet_id(tweets, start_id):
-    """Find the root tweet ID of a conversation."""
-    current_id = start_id
-    while True:
-        tweet = tweets.get(str(current_id))
-        if not tweet:
-            return current_id
-        parent_id = tweet.get('in_reply_to_status_id_str')
-        if not parent_id or parent_id not in tweets:
-            return current_id
-        current_id = parent_id
-
-def format_conversation_for_llm(data, tweet_id):
-    """Convert a conversation tree into LLM-friendly format."""
-    tweets = data['globalObjects']['tweets']
-    users = data['globalObjects']['users']
-    
-    def get_conversation_chain(current_id, processed_ids=None):
-        """Get all tweets in a conversation in a flat structure."""
-        if processed_ids is None:
-            processed_ids = set()
-            
-        if not current_id or current_id in processed_ids:
-            return []
-            
-        processed_ids.add(current_id)
-        current_tweet = tweets.get(str(current_id))
-        if not current_tweet:
-            return []
-            
-        # Get user info
-        user = users.get(str(current_tweet['user_id']))
-        username = f"@{user['screen_name']}" if user else "Unknown User"
-        
-        # Format current tweet
-        chain = [{
-            'id': current_id,
-            'username': username,
-            'text': current_tweet['full_text'],
-            'reply_to': current_tweet.get('in_reply_to_status_id_str')
-        }]
-        
-        # Get replies to this tweet
-        for potential_reply_id, potential_reply in tweets.items():
-            if potential_reply.get('in_reply_to_status_id_str') == current_id:
-                chain.extend(get_conversation_chain(potential_reply_id, processed_ids))
-        
-        return chain
-
-    # Get the full conversation
-    root_id = get_root_tweet_id(tweets, tweet_id)
-    conversation = get_conversation_chain(root_id)
-    
-    if not conversation:
-        return "No conversation found."
-
-    # Format the conversation for LLM
-    output = ["New reply to my original conversation thread or a Mention from somebody:"]
-    
-    for i, tweet in enumerate(conversation, 1):
-        # Add reply context
-        if tweet['reply_to']:
-            reply_context = f"[Replying to {next((t['username'] for t in conversation if t['id'] == tweet['reply_to']), 'unknown')}]"
-        else:
-            reply_context = "[Original tweet]"
-            
-        # Only show ID for the latest tweet in our data
-        # id_info = f" (Tweet ID: {tweet['id']})" if tweet['id'] == tweet_id else ""
-        
-        output.append(f"{i}. {tweet['username']} {reply_context}:")
-        output.append(f"   \"{tweet['text']}\"")
-        output.append("")  # Empty line for readability
-    
-    return "\n".join(output)
-
-def find_all_conversations(data):
-    """Find and format all conversations in the data."""
-    tweets = data['globalObjects']['tweets']
-    processed_roots = set()
-    conversations = []
-
-    # Sort tweets by creation time (newest first)
-    sorted_tweets = sorted(
-        tweets.items(),
-        key=lambda x: x[1]['created_at'],
-        reverse=True
-    )
-
-    for tweet_id, _ in sorted_tweets:
-        # Get the root tweet of this conversation
-        root_id = get_root_tweet_id(tweets, tweet_id)
-        
-        # Only process if we haven't seen this conversation before
-        if root_id not in processed_roots:
-            processed_roots.add(root_id)
-            conversation = format_conversation_for_llm(data, tweet_id)
-            if conversation != "No conversation found.":
-                conversations.append(conversation)
-
-    if not conversations:
-        return "No conversations found."
-    
-    return "\n\n".join(conversations)
-
-
-def get_timeline(account: Account) -> List[str]:
-    timeline = account.home_latest_timeline(20)
-    
-    tweets_info = parse_tweet_data(timeline[0])
-    filtered_timeline = []
-    for t in tweets_info:
-        filtered_timeline.append(f'New post on my timeline from @{t["Author Information"]["username"]}: {t["Tweet Information"]["text"]}\n')
-        # print(f'Tweet ID: {t["Tweet ID"]}, on my timeline: {t["Author Information"]["username"]} said {t["Tweet Information"]["text"]}\n')
-    return filtered_timeline
-
-
-def fetch_notification_context(account: Account, tweet_id_list) -> List[str]:
-    context = []
-    
-    timeline = get_timeline(account)
-    context.extend(timeline)
-
-    notifications = account.notifications()
-    context.append(find_all_conversations(notifications))
-
-    return context
-=======
+
 def parse_tweet_data(tweet_data):
     """Parse tweet data from the X API response."""
     try:
@@ -422,7 +219,8 @@
     if not conversation:
         return "No conversation found."
 
-    output = ["New reply to my original conversation thread:"]
+    # Format the conversation for LLM
+    output = ["New reply to my original conversation thread or a Mention from somebody:"]
     
     for i, tweet in enumerate(conversation, 1):
         reply_context = (f"[Replying to {next((t['username'] for t in conversation if t['id'] == tweet['reply_to']), 'unknown')}]"
@@ -469,9 +267,8 @@
     tweets_info = parse_tweet_data(timeline[0])
     filtered_timeline = []
     for t in tweets_info:
-        filtered_timeline.append(
-            f'New post on my timeline: @{t["Author Information"]["username"]} said {t["Tweet Information"]["text"]}\n'
-        )
+        filtered_timeline.append(f'New post on my timeline from @{t["Author Information"]["username"]}: {t["Tweet Information"]["text"]}\n')
+        # print(f'Tweet ID: {t["Tweet ID"]}, on my timeline: {t["Author Information"]["username"]} said {t["Tweet Information"]["text"]}\n')
     return filtered_timeline
 
 
@@ -482,13 +279,7 @@
     # Get timeline posts
     timeline = get_timeline(account)
     context.extend(timeline)
-
-    # Get notifications
     notifications = account.notifications()
-    formatted_conversations = find_all_conversations(notifications)
-    if formatted_conversations:
-        context.append(formatted_conversations)
-
-    # Format everything using the retained format_post_list function
-    return format_post_list(context)
->>>>>>> 1227e05a
+    context.append(find_all_conversations(notifications))
+
+    return context