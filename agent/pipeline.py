import json
from sqlalchemy.orm import Session
from db.db_setup import get_db
from engines.post_retriever import retrieve_recent_posts, fetch_external_context, fetch_notification_context
from engines.short_term_mem import generate_short_term_memory
from engines.long_term_mem import create_embedding, retrieve_relevant_memories, store_memory
from engines.post_maker import generate_post
from engines.significance_scorer import score_significance
from engines.post_sender import send_post
from engines.wallet_send import transfer_eth, wallet_address_in_post, get_wallet_balance
from engines.follow_user import follow_by_username, decide_to_follow_users
from models import Post, User

<<<<<<< HEAD
def run_pipeline(db: Session, user_id, user_name, auth, client, private_key_hex: str, llm_api_key: str, openai_api_key: str):
=======
def run_pipeline(db: Session, user_id, user_name, auth, client, private_key_hex: str, eth_mainnet_rpc_url: str, openrouter_api_key: str, openai_api_key: str):
>>>>>>> a571ca3b
    """
    Run the main pipeline for generating and posting content.
    
    Args:
        db (Session): Database session
        openrouter_api_key (str): API key for OpenRouter
        openai_api_key (str): API key for OpenAI
        your_site_url (str): Your site URL for OpenRouter API
        your_app_name (str): Your app name for OpenRouter API
        news_api_key (str): API key for news service
    """
    # Step 1: Retrieve recent posts
    recent_posts = retrieve_recent_posts(db)
    print(f"Recent posts: {recent_posts}")
    
    # Step 2: Fetch external context
    # LEAVING THIS EMPTY FOR ANYTHING YOU WANT TO SUBSTITUTE (NEWS API, DATA SOURCE ETC)
    reply_fetch_list = []
    for e in recent_posts:
        reply_fetch_list.append((e["tweet_id"], e["content"]))
    notif_context = fetch_notification_context(user_id, user_name, auth, client, reply_fetch_list)
    print(f"Notifications: {notif_context}")
    external_context = notif_context

<<<<<<< HEAD
    # Step 2.5 check wallet addresses in posts
    tries = 0
    max_tries = 3
    while tries < max_tries:
        wallet_addresses = wallet_address_in_post(notif_context, llm_api_key)
        print(f"Wallet addresses chosen from Posts: {wallet_addresses}")
        try:
            wallets = json.loads(wallet_addresses)
            if len(wallets) > 0:
                # Send ETH to the wallet addresses
                for wallet in wallets:
                    transfer_eth(private_key_hex, wallet, 0.0)
=======

    if len(notif_context) > 0:
        # Step 2.5 check wallet addresses in posts
        if get_wallet_balance(private_key_hex, eth_mainnet_rpc_url) > 0.3:
            tries = 0
            max_tries = 2
            while tries < max_tries:
                wallet_data = wallet_address_in_post(notif_context, private_key_hex, eth_mainnet_rpc_url, openrouter_api_key)
                print(f"Wallet addresses and amounts chosen from Posts: {wallet_data}")
                try:
                    wallets = json.loads(wallet_data)
                    if len(wallets) > 0:
                        # Send ETH to the wallet addresses with specified amounts
                        for wallet in wallets:
                            address = wallet['address']
                            amount = wallet['amount']
                            transfer_eth(private_key_hex, eth_mainnet_rpc_url, address, amount)
                        break
                    else:
                        print("No wallet addresses or amounts to send ETH to.")
                        break
                except json.JSONDecodeError as e:
                    print(f"Error parsing wallet data: {e}")
                    tries += 1
                    continue
                except KeyError as e:
                    print(f"Missing key in wallet data: {e}")
                    break

        # Step 2.75 decide if follow some users
        tries = 0
        max_tries = 2
        while tries < max_tries:
            decision_data = decide_to_follow_users(notif_context, openrouter_api_key)
            print(f"Decisions from Posts: {decision_data}")
            try:
                decisions = json.loads(decision_data)
                if len(decisions) > 0:
                    # Follow the users with specified scores
                    for decision in decisions:
                        username = decision['username']
                        score = decision['score']
                        if score > 0.98:
                            follow_by_username(auth, user_id, username)
                            print(f"user {username} has a high rizz of {score}, now following.")
                        else:
                            print(f"Score {score} for user {username} is below or equal to 0.97. Not following.")
                    break
                else:
                    print("No users to follow.")
                    break
            except json.JSONDecodeError as e:
                print(f"Error parsing decision data: {e}")
                tries += 1
                continue
            except KeyError as e:
                print(f"Missing key in decision data: {e}")
>>>>>>> a571ca3b
                break
            except Exception as e:
                print(f"An unexpected error occurred: {e}")
                break

    # Step 3: Generate short-term memory
    short_term_memory = generate_short_term_memory(recent_posts, external_context, llm_api_key)
    print(f"Short-term memory: {short_term_memory}")
    
    # Step 4: Create embedding for short-term memory
    short_term_embedding = create_embedding(short_term_memory, openai_api_key)
    # print(f"Short-term embedding: {short_term_embedding}")
    
    # Step 5: Retrieve relevant long-term memories
    long_term_memories = retrieve_relevant_memories(db, short_term_embedding)
    print(f"Long-term memories: {long_term_memories}")
    
    # Step 6: Generate new post
    new_post_content = generate_post(short_term_memory, long_term_memories, recent_posts, external_context, llm_api_key)
    print(f"New post content: {new_post_content}")

    # Step 7: Score the significance of the new post
    significance_score = score_significance(new_post_content, llm_api_key)
    print(f"Significance score: {significance_score}")
    
    # Step 8: Store the new post in long-term memory if significant enough
    # CHANGE THIS TO WHATEVER YOU WANT TO DETERMINE HOW RELEVANT A POST / SHORT TERM MEMORY NEEDS TO BE TO WARRANT A RESPONSE
    if significance_score >= 7:
        new_post_embedding = create_embedding(new_post_content, openai_api_key)
        store_memory(db, new_post_content, new_post_embedding, significance_score)
    
    # Step 9: Save the new post to the database
    # Update these values to whatever you want
    ai_user = db.query(User).filter(User.username == "lessdong").first()
    if not ai_user:
        ai_user = User(username="lessdong", email="lessdong@example.com")
        db.add(ai_user)
        db.commit()

    # THIS IS WHERE YOU WOULD INCLUDE THE POST_SENDER.PY FUNCTION TO SEND THE NEW POST TO TWITTER ETC
    # Only Bangers! lol 
    if significance_score >= 3:
        tweet_id = send_post(auth, new_post_content)
        print(tweet_id)
        if tweet_id:
            new_db_post = Post(content=new_post_content, user_id=ai_user.id, username=ai_user.username, type="text", tweet_id=tweet_id)
            db.add(new_db_post)
            db.commit()
    

    # FOLLOW USERS
    # follow_by_username(auth, user_id, 'ropirito')
    # USING WALLET
    # transfer_eth(private_key_hex, '0x0', 0.0)

    print(f"New post generated with significance score {significance_score}: {new_post_content}")


# if __name__ == "__main__":

#     db = next(get_db())
#     run_pipeline(
#         db,
#         openrouter_api_key="your_openrouter_api_key",
#         openai_api_key="your_openai_api_key",
#         news_api_key="your_news_api_key"
#     )<|MERGE_RESOLUTION|>--- conflicted
+++ resolved
@@ -11,11 +11,7 @@
 from engines.follow_user import follow_by_username, decide_to_follow_users
 from models import Post, User
 
-<<<<<<< HEAD
-def run_pipeline(db: Session, user_id, user_name, auth, client, private_key_hex: str, llm_api_key: str, openai_api_key: str):
-=======
-def run_pipeline(db: Session, user_id, user_name, auth, client, private_key_hex: str, eth_mainnet_rpc_url: str, openrouter_api_key: str, openai_api_key: str):
->>>>>>> a571ca3b
+def run_pipeline(db: Session, user_id, user_name, auth, client, private_key_hex: str, eth_mainnet_rpc_url: str, llm_api_key: str, openrouter_api_key: str, openai_api_key: str):
     """
     Run the main pipeline for generating and posting content.
     
@@ -40,20 +36,6 @@
     print(f"Notifications: {notif_context}")
     external_context = notif_context
 
-<<<<<<< HEAD
-    # Step 2.5 check wallet addresses in posts
-    tries = 0
-    max_tries = 3
-    while tries < max_tries:
-        wallet_addresses = wallet_address_in_post(notif_context, llm_api_key)
-        print(f"Wallet addresses chosen from Posts: {wallet_addresses}")
-        try:
-            wallets = json.loads(wallet_addresses)
-            if len(wallets) > 0:
-                # Send ETH to the wallet addresses
-                for wallet in wallets:
-                    transfer_eth(private_key_hex, wallet, 0.0)
-=======
 
     if len(notif_context) > 0:
         # Step 2.5 check wallet addresses in posts
@@ -61,7 +43,7 @@
             tries = 0
             max_tries = 2
             while tries < max_tries:
-                wallet_data = wallet_address_in_post(notif_context, private_key_hex, eth_mainnet_rpc_url, openrouter_api_key)
+                wallet_data = wallet_address_in_post(notif_context, private_key_hex, eth_mainnet_rpc_url, llm_api_key)
                 print(f"Wallet addresses and amounts chosen from Posts: {wallet_data}")
                 try:
                     wallets = json.loads(wallet_data)
@@ -111,7 +93,6 @@
                 continue
             except KeyError as e:
                 print(f"Missing key in decision data: {e}")
->>>>>>> a571ca3b
                 break
             except Exception as e:
                 print(f"An unexpected error occurred: {e}")
