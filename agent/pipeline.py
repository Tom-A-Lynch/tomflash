import json
import time
from sqlalchemy.orm import Session
from db.db_setup import get_db
from engines.post_retriever import (
    retrieve_recent_posts,
    fetch_external_context,
    fetch_notification_context,
    format_post_list
)
from engines.short_term_mem import generate_short_term_memory
from engines.long_term_mem import (
    create_embedding,
    retrieve_relevant_memories,
    store_memory,
)
from engines.post_maker import generate_post
from engines.significance_scorer import score_significance
from engines.post_sender import send_post
from engines.wallet_send import transfer_eth, wallet_address_in_post, get_wallet_balance
from engines.follow_user import follow_by_username, decide_to_follow_users
from models import Post, User
from twitter.account import Account


def run_pipeline(
    db: Session,
    account: Account,
    private_key_hex: str,
    eth_mainnet_rpc_url: str,
    llm_api_key: str,
    openrouter_api_key: str,
    openai_api_key: str,
):
    """
    Run the main pipeline for generating and posting content.

    Args:
        db (Session): Database session
        account (Account): Twitter/X API account instance
        private_key_hex (str): Ethereum wallet private key
        eth_mainnet_rpc_url (str): Ethereum RPC URL
        llm_api_key (str): API key for LLM service
        openrouter_api_key (str): API key for OpenRouter
        openai_api_key (str): API key for OpenAI
    """
    # Step 1: Retrieve recent posts
    recent_posts = retrieve_recent_posts(db)
    formatted_recent_posts = format_post_list(recent_posts)
    print(f"Recent posts: {formatted_recent_posts}")

    # Step 2: Fetch external context
    reply_fetch_list = []
<<<<<<< HEAD
    for e in recent_posts:
        reply_fetch_list.append((e["tweet_id"], e["content"]))
    notif_context = fetch_notification_context(account, reply_fetch_list)
    # print(f"fetched context tweet ids: {new_ids}\n")
    print("Notifications:\n")
    for notif in notif_context:
        print(f"- {notif}\n")
=======
    for post in recent_posts:
        reply_fetch_list.append((post["tweet_id"], post["content"]))

    notif_context = fetch_notification_context(account, reply_fetch_list)
    print(f"Notifications: {notif_context}")
>>>>>>> 1227e05a
    external_context = notif_context

    if len(notif_context) > 0:
        # Step 2.5 check wallet addresses in posts
        balance_ether = get_wallet_balance(private_key_hex, eth_mainnet_rpc_url)
        print(f"Agent wallet balance is {balance_ether} ETH now.\n")
<<<<<<< HEAD
=======
        
>>>>>>> 1227e05a
        if balance_ether > 0.3:
            tries = 0
            max_tries = 2
            while tries < max_tries:
                wallet_data = wallet_address_in_post(
                    notif_context, private_key_hex, eth_mainnet_rpc_url, llm_api_key
                )
                print(f"Wallet addresses and amounts chosen from Posts: {wallet_data}")
                try:
                    wallets = json.loads(wallet_data)
                    if len(wallets) > 0:
                        # Send ETH to the wallet addresses with specified amounts
                        for wallet in wallets:
                            address = wallet["address"]
                            amount = wallet["amount"]
                            transfer_eth(
                                private_key_hex, eth_mainnet_rpc_url, address, amount
                            )
                        break
                    else:
                        print("No wallet addresses or amounts to send ETH to.")
                        break
                except json.JSONDecodeError as e:
                    print(f"Error parsing wallet data: {e}")
                    tries += 1
                    continue
                except KeyError as e:
                    print(f"Missing key in wallet data: {e}")
                    break
        
        time.sleep(5)

        # Step 2.75 decide if follow some users
        tries = 0
        max_tries = 2
        while tries < max_tries:
            decision_data = decide_to_follow_users(notif_context, openrouter_api_key)
            print(f"Decisions from Posts: {decision_data}")
            try:
                decisions = json.loads(decision_data)
                if len(decisions) > 0:
                    # Follow the users with specified scores
                    for decision in decisions:
                        username = decision["username"]
                        score = decision["score"]
                        if score > 0.98:
                            follow_by_username(account, username)
                            print(
                                f"user {username} has a high rizz of {score}, now following."
                            )
                        else:
                            print(
<<<<<<< HEAD
                                f"Score {score} for user {username} is below or equal to 0.98. Not following."
=======
                                f"Score {score} for user {username} is below or equal to 0.99. Not following."
>>>>>>> 1227e05a
                            )
                    break
                else:
                    print("No users to follow.")
                    break
            except json.JSONDecodeError as e:
                print(f"Error parsing decision data: {e}")
                tries += 1
                continue
            except KeyError as e:
                print(f"Missing key in decision data: {e}")
                break
            except Exception as e:
                print(f"An unexpected error occurred: {e}")
                break
    
    time.sleep(5)

    # Step 3: Generate short-term memory
    short_term_memory = generate_short_term_memory(
        recent_posts, external_context, llm_api_key
    )
    print(f"Short-term memory: {short_term_memory}")

    # Step 4: Create embedding for short-term memory
    short_term_embedding = create_embedding(short_term_memory, openai_api_key)
<<<<<<< HEAD
    # print(f"Short-term embedding: {short_term_embedding}")
=======
>>>>>>> 1227e05a

    # Step 5: Retrieve relevant long-term memories
    long_term_memories = retrieve_relevant_memories(db, short_term_embedding)
    print(f"Long-term memories: {long_term_memories}")

    # Step 6: Generate new post
<<<<<<< HEAD
    new_post_content = generate_post(short_term_memory, long_term_memories, formatted_recent_posts, external_context, llm_api_key)
    new_post_content = new_post_content.strip('"')
=======
    new_post_content = generate_post(
        short_term_memory,
        long_term_memories,
        formatted_recent_posts,
        external_context,
        llm_api_key,
    )
>>>>>>> 1227e05a
    print(f"New post content: {new_post_content}")

    # Step 7: Score the significance of the new post
    significance_score = score_significance(new_post_content, llm_api_key)
    print(f"Significance score: {significance_score}")

    # Step 8: Store the new post in long-term memory if significant enough
    if significance_score >= 7:
        new_post_embedding = create_embedding(new_post_content, openai_api_key)
        store_memory(db, new_post_content, new_post_embedding, significance_score)

    # Step 9: Save the new post to the database
    ai_user = db.query(User).filter(User.username == "lessdong").first()
    if not ai_user:
        ai_user = User(username="lessdong", email="lessdong@example.com")
        db.add(ai_user)
        db.commit()

<<<<<<< HEAD
    # THIS IS WHERE YOU WOULD INCLUDE THE POST_SENDER.PY FUNCTION TO SEND THE NEW POST TO TWITTER ETC
    if significance_score >= 5: # Only Bangers! lol
        res = send_post(account, new_post_content)
        rest_id = (res.get('data', {})
                    .get('create_tweet', {})
                    .get('tweet_results', {})
                    .get('result', {})
                    .get('rest_id'))

        if rest_id is not None:
            print(f"Posted with tweet_id: {rest_id}")
=======
    # Only post if significance score meets threshold
    if significance_score >= 3:
        tweet_id = send_post(account, new_post_content)
        print(tweet_id)
        if tweet_id:
>>>>>>> 1227e05a
            new_db_post = Post(
                content=new_post_content,
                user_id=ai_user.id,
                username=ai_user.username,
                type="text",
<<<<<<< HEAD
                tweet_id=rest_id,
            )
            db.add(new_db_post)
            db.commit()

    # FOLLOW USERS
    # follow_by_username(auth, user_id, 'ropirito')
    # USING WALLET
    # transfer_eth(private_key_hex, '0x0', 0.0)

    print(
        f"New post generated with significance score {significance_score}: {new_post_content}"
    )


# if __name__ == "__main__":
=======
                tweet_id=tweet_id,
            )
            db.add(new_db_post)
            db.commit()
>>>>>>> 1227e05a

    print(
        f"New post generated with significance score {significance_score}: {new_post_content}"
    )<|MERGE_RESOLUTION|>--- conflicted
+++ resolved
@@ -51,7 +51,6 @@
 
     # Step 2: Fetch external context
     reply_fetch_list = []
-<<<<<<< HEAD
     for e in recent_posts:
         reply_fetch_list.append((e["tweet_id"], e["content"]))
     notif_context = fetch_notification_context(account, reply_fetch_list)
@@ -59,23 +58,13 @@
     print("Notifications:\n")
     for notif in notif_context:
         print(f"- {notif}\n")
-=======
-    for post in recent_posts:
-        reply_fetch_list.append((post["tweet_id"], post["content"]))
-
-    notif_context = fetch_notification_context(account, reply_fetch_list)
-    print(f"Notifications: {notif_context}")
->>>>>>> 1227e05a
     external_context = notif_context
 
     if len(notif_context) > 0:
         # Step 2.5 check wallet addresses in posts
         balance_ether = get_wallet_balance(private_key_hex, eth_mainnet_rpc_url)
         print(f"Agent wallet balance is {balance_ether} ETH now.\n")
-<<<<<<< HEAD
-=======
         
->>>>>>> 1227e05a
         if balance_ether > 0.3:
             tries = 0
             max_tries = 2
@@ -128,11 +117,7 @@
                             )
                         else:
                             print(
-<<<<<<< HEAD
                                 f"Score {score} for user {username} is below or equal to 0.98. Not following."
-=======
-                                f"Score {score} for user {username} is below or equal to 0.99. Not following."
->>>>>>> 1227e05a
                             )
                     break
                 else:
@@ -159,28 +144,14 @@
 
     # Step 4: Create embedding for short-term memory
     short_term_embedding = create_embedding(short_term_memory, openai_api_key)
-<<<<<<< HEAD
-    # print(f"Short-term embedding: {short_term_embedding}")
-=======
->>>>>>> 1227e05a
 
     # Step 5: Retrieve relevant long-term memories
     long_term_memories = retrieve_relevant_memories(db, short_term_embedding)
     print(f"Long-term memories: {long_term_memories}")
 
     # Step 6: Generate new post
-<<<<<<< HEAD
     new_post_content = generate_post(short_term_memory, long_term_memories, formatted_recent_posts, external_context, llm_api_key)
     new_post_content = new_post_content.strip('"')
-=======
-    new_post_content = generate_post(
-        short_term_memory,
-        long_term_memories,
-        formatted_recent_posts,
-        external_context,
-        llm_api_key,
-    )
->>>>>>> 1227e05a
     print(f"New post content: {new_post_content}")
 
     # Step 7: Score the significance of the new post
@@ -199,7 +170,6 @@
         db.add(ai_user)
         db.commit()
 
-<<<<<<< HEAD
     # THIS IS WHERE YOU WOULD INCLUDE THE POST_SENDER.PY FUNCTION TO SEND THE NEW POST TO TWITTER ETC
     if significance_score >= 5: # Only Bangers! lol
         res = send_post(account, new_post_content)
@@ -211,42 +181,16 @@
 
         if rest_id is not None:
             print(f"Posted with tweet_id: {rest_id}")
-=======
-    # Only post if significance score meets threshold
-    if significance_score >= 3:
-        tweet_id = send_post(account, new_post_content)
-        print(tweet_id)
-        if tweet_id:
->>>>>>> 1227e05a
             new_db_post = Post(
                 content=new_post_content,
                 user_id=ai_user.id,
                 username=ai_user.username,
                 type="text",
-<<<<<<< HEAD
                 tweet_id=rest_id,
             )
             db.add(new_db_post)
             db.commit()
 
-    # FOLLOW USERS
-    # follow_by_username(auth, user_id, 'ropirito')
-    # USING WALLET
-    # transfer_eth(private_key_hex, '0x0', 0.0)
-
-    print(
-        f"New post generated with significance score {significance_score}: {new_post_content}"
-    )
-
-
-# if __name__ == "__main__":
-=======
-                tweet_id=tweet_id,
-            )
-            db.add(new_db_post)
-            db.commit()
->>>>>>> 1227e05a
-
     print(
         f"New post generated with significance score {significance_score}: {new_post_content}"
     )