import os
import time
import random
from datetime import datetime, timedelta
from db.db_setup import create_database, get_db
from db.db_seed import seed_database
from pipeline import run_pipeline
from dotenv import load_dotenv
import secrets
import hashlib
from eth_keys import keys
from requests_oauthlib import OAuth1
from tweepy import Client, Paginator, TweepyException
from engines.post_sender import send_post
from twitter.account import Account
import json


def generate_eth_account():
    # Securely generate a random number to use as a seed
    random_seed = secrets.token_bytes(32)

    hasher = hashlib.sha256()
    hasher.update(random_seed)
    hashed_output = hasher.digest()

    # Generate private key using the hash as a seed
    private_key = keys.PrivateKey(hashed_output)

    # Correct way to get the hex representation of the private key
    private_key_hex = private_key.to_hex()

    # Derive the public key
    public_key = private_key.public_key

    # Derive the Ethereum address
    eth_address = public_key.to_checksum_address()

    return private_key_hex, eth_address


def get_random_activation_time():
    """Returns a random time within the next 30 minutes"""
    return datetime.now() + timedelta(minutes=random.uniform(0, 30))


def get_random_duration():
    """Returns a random duration between 15-20 minutes"""
    return timedelta(minutes=random.uniform(15, 20))


def get_next_run_time():
    """Returns a random time between 30 seconds and 3 minutes from now"""
    return datetime.now() + timedelta(seconds=random.uniform(30, 180))


def main():
    load_dotenv()

    # Check if the database file exists
    if not os.path.exists("./data/agents.db"):
        print("Creating database...")
        create_database()
        print("Seeding database...")
        seed_database()
    else:
        print("Database already exists. Skipping creation and seeding.")

    db = next(get_db())

    # Load environment variables
    api_keys = {
        "llm_api_key": os.getenv("HYPERBOLIC_API_KEY"),
        "openai_api_key": os.getenv("OPENAI_API_KEY"),
        "openrouter_api_key": os.getenv("OPENROUTER_API_KEY"),
        # 'news_api_key': os.getenv("NEWS_API_KEY")
    }

    # Accessing environment variables
    user_id = os.environ.get("USER_ID")
    user_name = os.environ.get("USER_NAME")
    eth_mainnet_rpc_url = os.environ.get("ETH_MAINNET_RPC_URL")
    email = os.environ.get("X_EMAIL")
    password = os.environ.get("X_PASSWORD")
    username = os.environ.get("X_USERNAME")
    auth_tokens = json.loads(os.environ.get("X_AUTH_TOKENS"))
    account = Account(cookies=auth_tokens)

    private_key_hex, eth_address = generate_eth_account()
    print(f"generated agent exclusively-owned wallet: {eth_address}")
    # TODO: Agent need to know what's its wallet
<<<<<<< HEAD

    data = send_post(account, f'My wallet is {eth_address}')
    print(data)

=======
    send_post(auth, eth_address)
    
>>>>>>> 2a5e0074
    # Do initial run on start
    print("\nPerforming initial pipeline run...")
    try:
        run_pipeline(
            db,
            account,
            private_key_hex,
            eth_mainnet_rpc_url,
            **api_keys,
        )
        print("Initial run completed successfully.")
    except Exception as e:
        print(f"Error during initial run: {e}")

    print("Starting continuous pipeline process...")

    while True:
        try:
            # Calculate next activation time and duration
            activation_time = get_random_activation_time()
            active_duration = get_random_duration()
            deactivation_time = activation_time + active_duration

            print(f"\nNext cycle:")
            print(f"Activation time: {activation_time.strftime('%I:%M:%S %p')}")
            print(f"Deactivation time: {deactivation_time.strftime('%I:%M:%S %p')}")
            print(f"Duration: {active_duration.total_seconds() / 60:.1f} minutes")

            # Wait until activation time
            while datetime.now() < activation_time:
                time.sleep(60)  # Check every minute

            # Pipeline is now active
            print(f"\nPipeline activated at: {datetime.now().strftime('%H:%M:%S')}")

            # Schedule first run
            next_run = get_next_run_time()

            # Run pipeline at random intervals until deactivation time
            while datetime.now() < deactivation_time:
                if datetime.now() >= next_run:
                    print(f"Running pipeline at: {datetime.now().strftime('%H:%M:%S')}")
                    try:
                        run_pipeline(
                            db,
                            account,
                            private_key_hex,
                            eth_mainnet_rpc_url,
                            **api_keys,
                        )
                    except Exception as e:
                        print(f"Error running pipeline: {e}")

                    # Schedule next run
                    next_run = get_next_run_time()
                    print(
                        f"Next run scheduled for: {next_run.strftime('%H:%M:%S')} "
                        f"({(next_run - datetime.now()).total_seconds():.1f} seconds from now)"
                    )

                # Short sleep to prevent CPU spinning
                time.sleep(1)

            print(f"Pipeline deactivated at: {datetime.now().strftime('%H:%M:%S')}")
        except Exception as e:
            print(f"Error in pipeline: {e}")
            continue


if __name__ == "__main__":
    try:
        main()
    except KeyboardInterrupt:
        print("\nProcess terminated by user")<|MERGE_RESOLUTION|>--- conflicted
+++ resolved
@@ -17,6 +17,7 @@
 
 
 def generate_eth_account():
+    """Generate a new Ethereum account with private key and address."""
     # Securely generate a random number to use as a seed
     random_seed = secrets.token_bytes(32)
 
@@ -73,31 +74,21 @@
         "llm_api_key": os.getenv("HYPERBOLIC_API_KEY"),
         "openai_api_key": os.getenv("OPENAI_API_KEY"),
         "openrouter_api_key": os.getenv("OPENROUTER_API_KEY"),
-        # 'news_api_key': os.getenv("NEWS_API_KEY")
     }
 
     # Accessing environment variables
-    user_id = os.environ.get("USER_ID")
-    user_name = os.environ.get("USER_NAME")
     eth_mainnet_rpc_url = os.environ.get("ETH_MAINNET_RPC_URL")
-    email = os.environ.get("X_EMAIL")
-    password = os.environ.get("X_PASSWORD")
-    username = os.environ.get("X_USERNAME")
     auth_tokens = json.loads(os.environ.get("X_AUTH_TOKENS"))
     account = Account(cookies=auth_tokens)
 
+    # Generate Ethereum account
     private_key_hex, eth_address = generate_eth_account()
     print(f"generated agent exclusively-owned wallet: {eth_address}")
-    # TODO: Agent need to know what's its wallet
-<<<<<<< HEAD
+    
+    # Announce wallet address using new Account-based approach
+    tweet_id = send_post(account, f'My wallet is {eth_address}')
+    print(f"Wallet announcement tweet ID: {tweet_id}")
 
-    data = send_post(account, f'My wallet is {eth_address}')
-    print(data)
-
-=======
-    send_post(auth, eth_address)
-    
->>>>>>> 2a5e0074
     # Do initial run on start
     print("\nPerforming initial pipeline run...")
     try:
